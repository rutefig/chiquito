--- conflicted
+++ resolved
@@ -160,7 +160,15 @@
 
         ctx.get_super_assignments()
     }
-<<<<<<< HEAD
+
+    // Needed for the PIL backend.
+    pub fn generate_super_trace_witnesses(&self, args: MappingArgs) -> SuperTraceWitness<F> {
+        let mut ctx = MappingContext::default();
+
+        (self.mapping)(&mut ctx, args);
+
+        ctx.get_trace_witnesses()
+    }
 }
 
 #[cfg(test)]
@@ -307,15 +315,5 @@
         ctx.map_with_witness(&gen, witness.clone());
 
         assert_eq!(ctx.assignments.len(), 1);
-=======
-
-    // Needed for the PIL backend.
-    pub fn generate_super_trace_witnesses(&self, args: MappingArgs) -> SuperTraceWitness<F> {
-        let mut ctx = MappingContext::default();
-
-        (self.mapping)(&mut ctx, args);
-
-        ctx.get_trace_witnesses()
->>>>>>> 15f441b8
     }
 }