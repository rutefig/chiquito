--- conflicted
+++ resolved
@@ -1,10 +1,6 @@
 [package]
 name = "chiquito"
-<<<<<<< HEAD
-version = "0.1.2023101100"
-=======
 version = "0.1.2023101700"
->>>>>>> a0dfad67
 edition = "2021"
 license = "MIT OR Apache-2.0"
 authors = ["Leo Lara <leo@leolara.me>"]
